# flake8: noqa
"""
This script creates a test that fails when garage.tf.algos.TRPO performance is
too low.
"""
import gym
import tensorflow as tf

import garage.misc.logger as logger
from garage.envs import normalize
from garage.misc.logger.tensorboard_output import TensorBoardOutput
from garage.tf.algos import TRPO
from garage.tf.baselines import GaussianMLPBaseline
from garage.tf.envs import TfEnv
from garage.tf.policies import GaussianMLPPolicy
from tests.fixtures import TfGraphTestCase


class TestTRPO(TfGraphTestCase):
    def test_trpo_pendulum(self):
        """Test TRPO with Pendulum environment."""
<<<<<<< HEAD
        logger._tensorboard = TensorBoardOutput()
        env = TfEnv(normalize(gym.make("Pendulum-v0")))
=======
        logger.reset()
        env = TfEnv(normalize(gym.make("InvertedDoublePendulum-v2")))
>>>>>>> 77714c38
        policy = GaussianMLPPolicy(
            env_spec=env.spec,
            hidden_sizes=(64, 64),
            hidden_nonlinearity=tf.nn.tanh,
            output_nonlinearity=None,
        )
        baseline = GaussianMLPBaseline(
            env_spec=env.spec,
            regressor_args=dict(hidden_sizes=(32, 32)),
        )
        algo = TRPO(
            env=env,
            policy=policy,
            baseline=baseline,
            batch_size=2048,
            max_path_length=100,
            n_itr=10,
            discount=0.99,
            gae_lambda=0.98,
            policy_ent_coeff=0.0,
            plot=False,
        )
        last_avg_ret = algo.train(sess=self.sess)
        assert last_avg_ret > 50

    def test_trpo_unknown_kl_constraint(self):
        """Test TRPO with unkown KL constraints."""
        logger.reset()
        env = TfEnv(normalize(gym.make("InvertedDoublePendulum-v2")))
        policy = GaussianMLPPolicy(
            env_spec=env.spec,
            hidden_sizes=(64, 64),
            hidden_nonlinearity=tf.nn.tanh,
            output_nonlinearity=None,
        )
        baseline = GaussianMLPBaseline(
            env_spec=env.spec,
            regressor_args=dict(hidden_sizes=(32, 32)),
        )
        with self.assertRaises(NotImplementedError) as context:
            TRPO(
                env=env,
                policy=policy,
                baseline=baseline,
                batch_size=2048,
                max_path_length=100,
                n_itr=10,
                discount=0.99,
                gae_lambda=0.98,
                policy_ent_coeff=0.0,
                plot=False,
                kl_constraint="random kl_constraint",
            )
        assert "Unknown KLConstraint" in str(context.exception)<|MERGE_RESOLUTION|>--- conflicted
+++ resolved
@@ -19,13 +19,9 @@
 class TestTRPO(TfGraphTestCase):
     def test_trpo_pendulum(self):
         """Test TRPO with Pendulum environment."""
-<<<<<<< HEAD
-        logger._tensorboard = TensorBoardOutput()
-        env = TfEnv(normalize(gym.make("Pendulum-v0")))
-=======
-        logger.reset()
+
+        logger.reset_output(TensorBoardOutput())
         env = TfEnv(normalize(gym.make("InvertedDoublePendulum-v2")))
->>>>>>> 77714c38
         policy = GaussianMLPPolicy(
             env_spec=env.spec,
             hidden_sizes=(64, 64),
@@ -53,7 +49,7 @@
 
     def test_trpo_unknown_kl_constraint(self):
         """Test TRPO with unkown KL constraints."""
-        logger.reset()
+        logger.reset_output(TensorBoardOutput())
         env = TfEnv(normalize(gym.make("InvertedDoublePendulum-v2")))
         policy = GaussianMLPPolicy(
             env_spec=env.spec,
